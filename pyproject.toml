[tool.poetry]
name = "gpjax"
version = "0.0.0" # Merely a placeholder, will be replaced by the dynamic versioning plugin
description = "Gaussian processes in JAX."
authors = ["Thomas Pinder <tompinder@live.co.uk>", "Daniel Dodd <daniel_dodd@icloud.com>"]
license = "Apache-2.0"
readme = "README.md"
homepage = "https://github.com/JaxGaussianProcesses/GPJax"
repository = "https://github.com/JaxGaussianProcesses/GPJax"
include = [
    "LICENSE",
]
documentation = "https://docs.jaxgaussianprocesses.com/"
keywords = ["gaussian-processes jax machine-learning bayesian"]
packages = [{include = "gpjax"}]

[tool.poetry.dependencies]
python = ">=3.8,<3.12"
jax = ">=0.4.1"
optax = "^0.1.4"
jaxtyping = "^0.2.15"
tqdm = "^4.65.0"
simple-pytree = "^0.1.7"
tensorflow-probability = "^0.19.0"
orbax-checkpoint = "^0.2.0"
beartype = "^0.13.1"
jaxlib = "0.4.7" # Temporary fix: https://github.com/google/jax/issues/15951
plum-dispatch = "^2.1.0"

[tool.poetry.group.test.dependencies]
pytest = "^7.2.2"
pytest-cov = "^4.0.0"
pytest-pretty = "^1.1.1"
pytest-xdist = "^3.2.1"
networkx = "^3.0"
coverage = "^7.2.2"
absolufy-imports = "^0.3.1"
xdoctest = "^1.1.1"
mktestdocs = "^0.2.1"


[tool.poetry.group.dev.dependencies]
black = "^23.1.0"
isort = "^5.12.0"
pylint = "^2.17.1"
nox = "^2022.11.21"
ruff = "^0.0.259"
flax = "^0.6.8"
pre-commit = "^3.2.2"
nbstripout = "^0.6.1"
pydocstyle = "^6.3.0"
codespell = "^2.2.4"
<<<<<<< HEAD
asv = "^0.6.0"
=======
interrogate = "^1.5.0"
>>>>>>> b5009ec9


[tool.poetry.group.docs.dependencies]
linkify-it-py = "^2.0.0"
jinja2 = "^3.1.2"
matplotlib = "^3.7.1"
seaborn = "^0.12.2"
networkx = "^3.0"
jupytext = "^1.14.5"
ipython = "^8.11.0"
ipykernel = "^6.22.0"
watermark = "^2.3.1"
blackjax = "^0.9.6"
ipywidgets = "^8.0.5"
pandas = "^1.5.3"
geopandas = "^0.12.2"
scikit-learn = "^1.2.2"
flax = "^0.6.8"
xarray = "^2023.1"
pystac-client = "^0.6.1"
planetary-computer = "^0.5.1"
fsspec = "^2023.4.0"
aiohttp = "^3.8.4"
rioxarray = "^0.13"
mkdocs = "^1.4.2"
mkdocs-material = "^9.1.8"
pymdown-extensions = "^9.11"
mknotebooks = "^0.7.1"
pygments = "^2.15.1"
mkdocs-bibtex = "^2.8.16"
mkdocs-jupyter = "^0.24.1"
mdx-truly-sane-lists = "^1.3"
pytkdocs = "^0.16.1"
mkdocs-gen-files = "^0.5.0"
mkdocs-literate-nav = "^0.6.0"
mkdocs-git-authors-plugin = "^0.7.0"
mkdocstrings = {version = "^0.21.2", extras = ["python"]}
markdown-katex = "^202112.1034"

[build-system]
requires = ["poetry-core", "poetry-dynamic-versioning"]
build-backend = "poetry_dynamic_versioning.backend"

[tool.black]  # https://black.readthedocs.io/en/stable/usage_and_configuration/the_basics.html#configuration-via-a-file
line-length = 88
target-version = ["py38"]

[tool.pytest.ini_options]  # https://docs.pytest.org/en/latest/reference/reference.html#ini-options-ref
# addopts = "--color=yes --doctest-modules --exitfirst --failed-first --strict-config --strict-markers --typeguard-packages=my_package --verbosity=2 --junitxml=reports/pytest.xml"
filterwarnings = ["error", "ignore::DeprecationWarning"]
testpaths = ["gpjax", "tests"]
xfail_strict = true

[tool.ruff]  # https://github.com/charliermarsh/ruff
fix = true
cache-dir = "~/.cache/ruff"
dummy-variable-rgx = "^_$"
exclude = ["docs/"]
ignore-init-module-imports = true
line-length = 88
select = [
  # pyflakes
  "F",
  # pycodestyle
  "E",
  "W",
  # flake8-2020
  "YTT",
  # flake8-bugbear
  "B",
  # flake8-quotes
  "Q",
  # pylint
  "PLE", "PLR", "PLW",
  # misc lints
  "PIE",
  # flake8-pyi
  "PYI",
  # tidy imports
  "TID",
  # implicit string concatenation
  "ISC",
  # type-checking imports
  "TCH",
]
ignore = [
    # space before : (needed for how black formats slicing)
    # "E203",  # not yet implemented
    # module level import not at top of file
    "E402",
    # do not assign a lambda expression, use a def
    "E731",
    "E501",
    "PGH001",
    "RET504",
    "S101",
    "F722",
    'PLR2004',
    "PLR0913"
    ]
unfixable = ["ERA001", "F401", "F841", "T201", "T203"]
src = ["gpjax", "tests"]
target-version = "py38"

[tool.ruff.pydocstyle]
convention = "numpy"

[tool.ruff.per-file-ignores]
"gpjax/__init__.py" = ['I', 'F401', 'E402', 'D104']
"gpjax/progress_bar.py" = ["TCH004"]
"gpjax/scan.py" = ["PLR0913"]
"gpjax/citation.py" = ["F811"]
"tests/test_base/test_module.py" = ["PLR0915"]
"tests/test_linops/test_linear_operator.py" = ["PLR0913"]
"tests/test_objectives.py" = ["PLR0913"]
"docs/examples/barycentres.py" = ["PLR0913"]


[tool.isort]
profile = "black"
combine_as_imports = true
force_sort_within_sections = true
force_grid_wrap = 2
skip = 'docs'

[tool.coverage.report]  # https://coverage.readthedocs.io/en/latest/config.html#report
fail_under = 50
precision = 1
show_missing = true
skip_covered = true

[tool.coverage.run]  # https://coverage.readthedocs.io/en/latest/config.html#run
branch = true
command_line = "--module pytest"
data_file = "reports/.coverage"
source = ["src"]

[tool.coverage.xml]  # https://coverage.readthedocs.io/en/latest/config.html#xml
output = "reports/coverage.xml"

[tool.poetry-dynamic-versioning]
enable = true
vcs = "git"

[tool.poetry-dynamic-versioning.substitution]
files = ["gpjax/__init__.py"]

[tool.codespell]
ignore-words-list = "fro" # Frobenius

[tool.interrogate]
ignore-init-method = true
ignore-init-module = true
fail-under = 64
exclude = ["setup.py", "docs", "tests"]
verbose = 2
quiet = false
color = true<|MERGE_RESOLUTION|>--- conflicted
+++ resolved
@@ -50,11 +50,8 @@
 nbstripout = "^0.6.1"
 pydocstyle = "^6.3.0"
 codespell = "^2.2.4"
-<<<<<<< HEAD
 asv = "^0.6.0"
-=======
 interrogate = "^1.5.0"
->>>>>>> b5009ec9
 
 
 [tool.poetry.group.docs.dependencies]
