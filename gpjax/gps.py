--- conflicted
+++ resolved
@@ -28,11 +28,8 @@
 from .likelihoods import AbstractLikelihood, Conjugate, Gaussian, NonConjugate
 from .mean_functions import AbstractMeanFunction, Zero
 from .parameters import copy_dict_structure, evaluate_priors
-<<<<<<< HEAD
+
 from .types import Dataset, PRNGKeyType
-=======
-from .types import Dataset
->>>>>>> 7773eefa
 from .utils import I, concat_dictionaries
 
 DEFAULT_JITTER = get_defaults()["jitter"]
@@ -255,22 +252,14 @@
     def marginal_log_likelihood(
         self,
         train_data: Dataset,
-<<<<<<< HEAD
         priors: Dict = None,
-=======
-        priors: dict = None,
->>>>>>> 7773eefa
         negative: bool = False,
     ) -> Callable[[Dict], Float[Array, "1"]]:
         """Compute the marginal log-likelihood function of the Gaussian process. The returned function can then be used for gradient based optimisation of the model's parameters or for model comparison. The implementation given here enables exact estimation of the Gaussian process' latent function values.
 
         Args:
             train_data (Dataset): The training dataset used to compute the marginal log-likelihood.
-<<<<<<< HEAD
             priors (Dict, optional): _description_. Optional argument that contains the priors placed on the model's parameters. Defaults to None.
-=======
-            priors (dict, optional): _description_. Optional argument that contains the priors placed on the model's parameters. Defaults to None.
->>>>>>> 7773eefa
             negative (bool, optional): Whether or not the returned function should be negative. For optimisation, the negative is useful as minimisation of the negative marginal log-likelihood is equivalent to maximisation of the marginal log-likelihood. Defaults to False.
 
         Returns:
@@ -370,22 +359,14 @@
     def marginal_log_likelihood(
         self,
         train_data: Dataset,
-<<<<<<< HEAD
         priors: Dict = None,
-=======
-        priors: dict = None,
->>>>>>> 7773eefa
         negative: bool = False,
     ) -> Callable[[Dict], Float[Array, "1"]]:
         """Compute the marginal log-likelihood function of the Gaussian process. The returned function can then be used for gradient based optimisation of the model's parameters or for model comparison. The implementation given here is general and will work for any likelihood support by GPJax.
 
         Args:
             train_data (Dataset): The training dataset used to compute the marginal log-likelihood.
-<<<<<<< HEAD
             priors (Dict, optional): _description_. Optional argument that contains the priors placed on the model's parameters. Defaults to None.
-=======
-            priors (dict, optional): _description_. Optional argument that contains the priors placed on the model's parameters. Defaults to None.
->>>>>>> 7773eefa
             negative (bool, optional): Whether or not the returned function should be negative. For optimisation, the negative is useful as minimisation of the negative marginal log-likelihood is equivalent to maximisation of the marginal log-likelihood. Defaults to False.
 
         Returns:
@@ -397,11 +378,7 @@
             priors = copy_dict_structure(self._initialise_params(jr.PRNGKey(0)))
             priors["latent"] = dx.Normal(loc=0.0, scale=1.0)
 
-<<<<<<< HEAD
         def mll(params: Dict):
-=======
-        def mll(params: dict):
->>>>>>> 7773eefa
             Kxx = gram(self.prior.kernel, x, params["kernel"])
             Kxx += I(n) * self.jitter
             Lx = jnp.linalg.cholesky(Kxx)
